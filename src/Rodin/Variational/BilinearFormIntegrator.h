--- conflicted
+++ resolved
@@ -44,33 +44,19 @@
    class BilinearFormDomainIntegrator : public BilinearFormIntegratorBase
    {
       public:
-<<<<<<< HEAD
          BilinearFormDomainIntegrator(
                const ShapeFunctionBase<Trial>& u, const ShapeFunctionBase<Test>& v)
             :  m_u(u.copy()), m_v(v.copy())
-=======
-         BilinearFormDomainIntegrator(const ShapeFunctionBase<Trial>& u, const ShapeFunctionBase<Test>& v)
-            :  m_u(u), m_v(v)
->>>>>>> a2c7b03f
-         {}
 
          BilinearFormDomainIntegrator(const BilinearFormDomainIntegrator& other)
             :  BilinearFormIntegratorBase(other),
-<<<<<<< HEAD
                m_u(other.m_u->copy()), m_v(other.m_v->copy()),
-=======
-               m_u(other.m_u), m_v(other.m_v),
->>>>>>> a2c7b03f
                m_attrs(other.m_attrs)
          {}
 
          BilinearFormDomainIntegrator(BilinearFormDomainIntegrator&& other)
             :  BilinearFormIntegratorBase(std::move(other)),
-<<<<<<< HEAD
                m_u(std::move(other.m_u)), m_v(std::move(other.m_v)),
-=======
-               m_u(other.m_u), m_v(other.m_v),
->>>>>>> a2c7b03f
                m_attrs(std::move(other.m_attrs))
          {}
 
@@ -107,20 +93,12 @@
 
          const ShapeFunctionBase<Trial>& getTrialFunction() const override
          {
-<<<<<<< HEAD
             return *m_u;
-=======
-            return m_u;
->>>>>>> a2c7b03f
          }
 
          const ShapeFunctionBase<Test>& getTestFunction() const override
          {
-<<<<<<< HEAD
             return *m_v;
-=======
-            return m_v;
->>>>>>> a2c7b03f
          }
 
          const std::set<int>& getAttributes() const override
@@ -131,13 +109,8 @@
          virtual BilinearFormDomainIntegrator* copy() const noexcept override = 0;
 
       private:
-<<<<<<< HEAD
          std::unique_ptr<ShapeFunctionBase<Trial>> m_u;
          std::unique_ptr<ShapeFunctionBase<Test>>  m_v;
-=======
-         const ShapeFunctionBase<Trial>& m_u;
-         const ShapeFunctionBase<Test>&  m_v;
->>>>>>> a2c7b03f
          std::set<int> m_attrs;
    };
 }
