/*
 *          Copyright Carlos BRITO PACHECO 2021 - 2022.
 * Distributed under the Boost Software License, Version 1.0.
 *       (See accompanying file LICENSE or copy at
 *          https://www.boost.org/LICENSE_1_0.txt)
 */
#ifndef RODIN_VARIATIONAL_PROBLEM_H
#define RODIN_VARIATIONAL_PROBLEM_H

#include <set>
#include <variant>
#include <functional>

#include <mfem.hpp>

#include "Rodin/Alert.h"
#include "Rodin/Mesh.h"

#include "FormLanguage/ForwardDecls.h"

#include "ForwardDecls.h"

#include "ProblemBody.h"
#include "LinearForm.h"
#include "BilinearForm.h"
#include "TrialFunction.h"
#include "TestFunction.h"
#include "EssentialBoundary.h"


namespace Rodin::Variational
{
   /**
    * @brief Base class for Variational::Problem.
    */
   class ProblemBase
   {
      public:
         virtual EssentialBoundary& getEssentialBoundary() = 0;

         /**
          * @brief Builds the problem using the FormLanguage::ProblemBody
          * object.
          *
          * @param[in] rhs Problem body constructed using expressions from the
          * Variational::FormLanguage.
          */
         virtual ProblemBase& operator=(const ProblemBody& rhs) = 0;

         /**
          * @brief Assembles the underlying linear system to solve.
          */
         virtual void assemble() = 0;

         /**
          * @brief Updates the ProblemBase instance after a refinement in the mesh
          */
         virtual ProblemBase& update() = 0;

         virtual void recoverSolution() = 0;

         virtual mfem::Operator& getStiffnessMatrix() = 0;

         virtual const mfem::Operator& getStiffnessMatrix() const = 0;

         virtual mfem::Vector& getMassVector() = 0;

         virtual const mfem::Vector& getMassVector() const = 0;

         virtual mfem::Vector& getInitialGuess() = 0;

         virtual const mfem::Vector& getInitialGuess() const = 0;
   };

   /**
    * @brief Represents a variational problem to be solved.
    *
    * The problem may then be solved by utilizing any derived instance Solver
    * class in the Rodin::Solver namespace.
    *
    */
<<<<<<< HEAD
   template <class TrialFEC, class TestFEC>
   class Problem<TrialFEC, TestFEC, Traits::Serial>
=======
   template <class TrialFEC, class TestFEC, class OperatorType>
   class Problem<TrialFEC, TestFEC, OperatorType, Traits::Serial>
>>>>>>> eb0f6d50
      : public ProblemBase
   {
      public:
         /**
          * @brief Deleted copy constructor.
          */
         Problem(const Problem& other) = delete;

         /**
          * @brief Deleted copy assignment operator.
          */
         void operator=(const Problem& other) = delete;

         /**
          * @brief Constructs an empty problem involving the trial function @f$ u @f$
          * and the test function @f$ v @f$.
          *
          * @param[in,out] u Trial function @f$ u @f$
          * @param[in,out] v Test function @f$ v @f$
          */
         Problem(
               TrialFunction<TrialFEC, Traits::Serial>& u,
<<<<<<< HEAD
               TestFunction<TestFEC, Traits::Serial>& v);
=======
               TestFunction<TestFEC, Traits::Serial>& v,
               OperatorType* = new OperatorType);
>>>>>>> eb0f6d50

         Problem& update() override;

         void assemble() override;

         void recoverSolution() override;

         EssentialBoundary& getEssentialBoundary() override;

         Problem& operator=(const ProblemBody& rhs) override;

<<<<<<< HEAD
=======
         OperatorType& getStiffnessMatrix() override
         {
            return *m_stiffnessOp.As<OperatorType>();
         }

         const OperatorType& getStiffnessMatrix() const override
         {
            return *m_stiffnessOp.As<OperatorType>();
         }

         mfem::Vector& getMassVector() override
         {
            return m_massVector;
         }

         const mfem::Vector& getMassVector() const override
         {
            return m_massVector;
         }

         mfem::Vector& getInitialGuess() override
         {
            return m_guess;
         }

         const mfem::Vector& getInitialGuess() const override
         {
            return m_guess;
         }

>>>>>>> eb0f6d50
      private:
         LinearForm<TrialFEC, Traits::Serial>                m_linearForm;
         BilinearForm<TrialFEC, TestFEC, Traits::Serial>     m_bilinearForm;

<<<<<<< HEAD
=======
         mfem::OperatorHandle    m_stiffnessOp;
         mfem::Vector            m_massVector;
         mfem::Vector            m_guess;

>>>>>>> eb0f6d50
         const std::map<
            boost::uuids::uuid,
            std::reference_wrapper<TrialFunction<TrialFEC, Traits::Serial>>> m_trialFunctions;
         const std::map<
            boost::uuids::uuid,
            std::reference_wrapper<TestFunction<TestFEC, Traits::Serial>>> m_testFunctions;
         std::unique_ptr<ProblemBody> m_pb;

         mfem::Array<int> m_essTrueDofList;
   };
<<<<<<< HEAD
   template <class TrialFEC, class TestFEC, class Trait>
   Problem(TrialFunction<TrialFEC, Trait>&, TestFunction<TestFEC, Trait>&)
      -> Problem<TrialFEC, TestFEC, Trait>;
=======
   template <class TrialFEC, class TestFEC>
   Problem(TrialFunction<TrialFEC, Traits::Serial>&, TestFunction<TestFEC, Traits::Serial>&)
      -> Problem<TrialFEC, TestFEC, mfem::SparseMatrix, Traits::Serial>;

   template <class TrialFEC, class TestFEC, class OperatorType, class Trait>
   Problem(
         TrialFunction<TrialFEC, Trait>&,
         TestFunction<TestFEC, Trait>&,
         OperatorType*)
      -> Problem<TrialFEC, TestFEC, OperatorType, Trait>;
>>>>>>> eb0f6d50
}

#include "Problem.hpp"

#endif<|MERGE_RESOLUTION|>--- conflicted
+++ resolved
@@ -79,13 +79,8 @@
     * class in the Rodin::Solver namespace.
     *
     */
-<<<<<<< HEAD
-   template <class TrialFEC, class TestFEC>
-   class Problem<TrialFEC, TestFEC, Traits::Serial>
-=======
    template <class TrialFEC, class TestFEC, class OperatorType>
    class Problem<TrialFEC, TestFEC, OperatorType, Traits::Serial>
->>>>>>> eb0f6d50
       : public ProblemBase
    {
       public:
@@ -108,12 +103,8 @@
           */
          Problem(
                TrialFunction<TrialFEC, Traits::Serial>& u,
-<<<<<<< HEAD
-               TestFunction<TestFEC, Traits::Serial>& v);
-=======
                TestFunction<TestFEC, Traits::Serial>& v,
                OperatorType* = new OperatorType);
->>>>>>> eb0f6d50
 
          Problem& update() override;
 
@@ -125,8 +116,6 @@
 
          Problem& operator=(const ProblemBody& rhs) override;
 
-<<<<<<< HEAD
-=======
          OperatorType& getStiffnessMatrix() override
          {
             return *m_stiffnessOp.As<OperatorType>();
@@ -157,18 +146,14 @@
             return m_guess;
          }
 
->>>>>>> eb0f6d50
       private:
          LinearForm<TrialFEC, Traits::Serial>                m_linearForm;
          BilinearForm<TrialFEC, TestFEC, Traits::Serial>     m_bilinearForm;
 
-<<<<<<< HEAD
-=======
          mfem::OperatorHandle    m_stiffnessOp;
          mfem::Vector            m_massVector;
          mfem::Vector            m_guess;
 
->>>>>>> eb0f6d50
          const std::map<
             boost::uuids::uuid,
             std::reference_wrapper<TrialFunction<TrialFEC, Traits::Serial>>> m_trialFunctions;
@@ -179,11 +164,6 @@
 
          mfem::Array<int> m_essTrueDofList;
    };
-<<<<<<< HEAD
-   template <class TrialFEC, class TestFEC, class Trait>
-   Problem(TrialFunction<TrialFEC, Trait>&, TestFunction<TestFEC, Trait>&)
-      -> Problem<TrialFEC, TestFEC, Trait>;
-=======
    template <class TrialFEC, class TestFEC>
    Problem(TrialFunction<TrialFEC, Traits::Serial>&, TestFunction<TestFEC, Traits::Serial>&)
       -> Problem<TrialFEC, TestFEC, mfem::SparseMatrix, Traits::Serial>;
@@ -194,7 +174,6 @@
          TestFunction<TestFEC, Trait>&,
          OperatorType*)
       -> Problem<TrialFEC, TestFEC, OperatorType, Trait>;
->>>>>>> eb0f6d50
 }
 
 #include "Problem.hpp"
