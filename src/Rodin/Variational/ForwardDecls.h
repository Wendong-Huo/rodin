/*
 *          Copyright Carlos BRITO PACHECO 2021 - 2022.
 * Distributed under the Boost Software License, Version 1.0.
 *       (See accompanying file LICENSE or copy at
 *          https://www.boost.org/LICENSE_1_0.txt)
 */
#ifndef RODIN_VARIATIONAL_FORWARDDECLS_H
#define RODIN_VARIATIONAL_FORWARDDECLS_H

#include "Rodin/Traits.h"
#include "Rodin/Parallel/ForwardDecls.h"

namespace Rodin::Variational
{
   // ---- Problem -----------------------------------------------------------
   class ProblemBase;

<<<<<<< HEAD
   template <class TrialFEC, class TestFEC, class Trait>
=======
   template <class TrialFEC, class TestFEC, class OperatorType, class Trait>
>>>>>>> eb0f6d50
   class Problem;

   class ProblemBody;

   // ---- FiniteElementCollection -------------------------------------------
   class FiniteElementCollectionBase;

   class H1;

   // ---- FiniteElementSpace ------------------------------------------------
   class FiniteElementSpaceBase;

   template <class FEC, class Trait = Traits::Serial>
   class FiniteElementSpace;

   // ---- GridFunction ------------------------------------------------------
   class GridFunctionBase;

   template <class FEC, class Trait = Traits::Serial>
   class GridFunction;

   class IncompleteGridFunction;

   /**
    * Enumeration class to indicate whether a derived instance of
    * ShapeFunctionBase is either a Trial or Test space.
    */
   enum ShapeFunctionSpaceType
   {
      Trial, ///< Trial function space
      Test ///< Test function space
   };

   template <ShapeFunctionSpaceType Space>
   class ShapeFunctionBase;

   template <class FEC, ShapeFunctionSpaceType Space>
   class ShapeFunction;

   template <class FEC, class Trait>
   class TrialFunction;

   template <class FEC, class Trait>
   class TestFunction;

   template <class T>
   class Component;

   /**
    * Enumeration class to indicate whether the integration should be done
    * either inside the Domain or on the Boundary.
    */
   enum IntegratorRegion
   {
      Domain, ///< Perform the integration over the interior domain
      Boundary ///< Perform the integration over the boundary of the domain
   };

   /**
    * @brief Integral class
    */
   template <class Integrand>
   class Integral;

   template <class Integrand>
   class BoundaryIntegral;

   // ---- LinearForm --------------------------------------------------------
   class LinearFormBase;

   template <class FEC, class Trait>
   class LinearForm;

   class LinearFormIntegratorBase;

   class LinearFormDomainIntegrator;

   class LinearFormBoundaryIntegrator;

   // ---- BilinearForm ------------------------------------------------------
   class BilinearFormBase;

   template <class TrialFEC, class TestFEC, class Trait>
   class BilinearForm;

   class BilinearFormIntegratorBase;

   class BilinearFormDomainIntegrator;

   class DiffusionIntegrator;

   class ElasticityIntegrator;

   // ---- Boundary Conditions -----------------------------------------------
   template <class T, class Value>
   class DirichletBC;

   // ---- Coefficients ------------------------------------------------------
   class ScalarFunctionBase;

   template <class T>
   class ScalarFunction;

   class VectorFunctionBase;

   template <class ... Values>
   class VectorFunction;

   class MatrixFunctionBase;

   class MatrixFunction;

   // ---- Expressions -------------------------------------------------------
   template <class T>
   class Transpose;

   template <class T>
   class Grad;

   template <class T>
   class Div;

   template <class T>
   class Jacobian;

   class RestrictionBase;

   template <class T>
   class Restriction;

   template <class Operand>
   class UnaryMinus;

   template <class Lhs, class Rhs>
   class Sum;

   template <class Lhs, class Rhs>
   class Mult;

   template <class Lhs, class Rhs>
   class Division;

   template <class Lhs, class Rhs>
   class Dot;
}

#endif<|MERGE_RESOLUTION|>--- conflicted
+++ resolved
@@ -15,11 +15,7 @@
    // ---- Problem -----------------------------------------------------------
    class ProblemBase;
 
-<<<<<<< HEAD
-   template <class TrialFEC, class TestFEC, class Trait>
-=======
    template <class TrialFEC, class TestFEC, class OperatorType, class Trait>
->>>>>>> eb0f6d50
    class Problem;
 
    class ProblemBody;
