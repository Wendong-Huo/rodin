/*
 *          Copyright Carlos BRITO PACHECO 2021 - 2022.
 * Distributed under the Boost Software License, Version 1.0.
 *       (See accompanying file LICENSE or copy at
 *          https://www.boost.org/LICENSE_1_0.txt)
 */
#include "GridFunction.h"

#include "Sum.h"
#include "UnaryMinus.h"
#include "Mult.h"
#include "Division.h"

#include "FiniteElementSpace.h"

namespace Rodin::Variational
{
   GridFunctionBase& GridFunctionBase::update()
   {
      getHandle().Update();
      return *this;
   }

   double GridFunctionBase::max() const
   {
      return getHandle().Max();
   }

   double GridFunctionBase::min() const
   {
      return getHandle().Min();
   }

   void GridFunctionBase::save(const boost::filesystem::path& filename)
   {
      getHandle().Save(filename.string().c_str());
   }

   GridFunctionBase& GridFunctionBase::load(const boost::filesystem::path& filename)
   {
      std::ifstream in(filename.string());
      getHandle().Load(in, getHandle().Size());
      return *this;
   }

   std::pair<const double*, int> GridFunctionBase::getData() const
   {
      return {static_cast<const double*>(getHandle().GetData()), getHandle().Size()};
   }

   GridFunctionBase& GridFunctionBase::setData(std::unique_ptr<double[]> data, int size)
   {
      getHandle().SetDataAndSize(data.release(), size);
      return *this;
   }

   GridFunctionBase& GridFunctionBase::operator+=(double t)
   {
      getHandle() += t;
      return *this;
   }

   GridFunctionBase& GridFunctionBase::operator-=(double t)
   {
      getHandle() -= t;
      return *this;
   }

   GridFunctionBase& GridFunctionBase::operator*=(double t)
   {
      getHandle() *= t;
      return *this;
   }

   GridFunctionBase& GridFunctionBase::operator/=(double t)
   {
      getHandle() /= t;
      return *this;
   }

   GridFunctionBase& GridFunctionBase::operator=(double v)
   {
      getHandle() = v;
      return *this;
   }

   GridFunctionBase& GridFunctionBase::operator+=(const ScalarFunctionBase& v)
   {
      return project(ScalarFunction(*this) + v);
   }

   GridFunctionBase& GridFunctionBase::operator-=(const ScalarFunctionBase& v)
   {
      return project(ScalarFunction(*this) - v);
   }

   GridFunctionBase& GridFunctionBase::operator*=(const ScalarFunctionBase& v)
   {
      if (getFiniteElementSpace().getVectorDimension() > 1)
         return project(VectorFunction(*this) * v);
      else
         return project(ScalarFunction(*this) * v);
   }

   GridFunctionBase& GridFunctionBase::operator/=(const ScalarFunctionBase& v)
   {
      if (getFiniteElementSpace().getVectorDimension() > 1)
         return project(VectorFunction(*this) / v);
      else
         return project(ScalarFunction(*this) / v);
   }

   GridFunctionBase& GridFunctionBase::operator+=(const VectorFunctionBase& v)
   {
      return project(VectorFunction(*this) + v);
   }

   GridFunctionBase& GridFunctionBase::operator-=(const VectorFunctionBase& v)
   {
      return project(VectorFunction(*this) - v);
   }

   GridFunctionBase& GridFunctionBase::project(
         const ScalarFunctionBase& s, const std::set<int>& attrs)
   {
      assert(getFiniteElementSpace().getVectorDimension() == 1);
      auto iv = s.build();

      if (attrs.size() == 0)
         getHandle().ProjectCoefficient(*iv);
      else
      {
         int maxAttr = getFiniteElementSpace()
                      .getMesh()
                      .getHandle().attributes.Max();
         mfem::Array<int> marker(maxAttr);
         marker = 0;
         for (const auto& attr : attrs)
         {
            assert(attr - 1 < maxAttr);
            marker[attr - 1] = 1;
         }
         getHandle().ProjectCoefficient(*iv, marker);
      }
      return *this;
   }

   GridFunctionBase& GridFunctionBase::project(
         const VectorFunctionBase& s, const std::set<int>& attrs)
   {
      assert(getFiniteElementSpace().getVectorDimension() == s.getDimension());
      auto iv = s.build();

      if (attrs.size() == 0)
         getHandle().ProjectCoefficient(*iv);
      else
      {
         int maxAttr = getFiniteElementSpace()
                      .getMesh()
                      .getHandle().attributes.Max();
         mfem::Array<int> marker(maxAttr);
         marker = 0;
         for (const auto& attr : attrs)
         {
            assert(attr - 1 < maxAttr);
            marker[attr - 1] = 1;
         }
         getHandle().ProjectCoefficient(*iv, marker);
      }
      return *this;
   }

   GridFunctionBase& GridFunctionBase::project(const Restriction<ScalarFunctionBase>& s)
   {
      assert(getFiniteElementSpace().getVectorDimension() == 1);
      auto iv = s.getScalarFunction().build();
      getHandle() = std::numeric_limits<double>::quiet_NaN();
      mfem::Array<int> vdofs;
      mfem::Vector vals;
      const auto& fes = getFiniteElementSpace().getHandle();
      const auto& attrs = s.getAttributes();
      for (int i = 0; i < fes.GetNE(); i++)
      {
         if (attrs.count(fes.GetAttribute(i)) > 0)
         {
            fes.GetElementVDofs(i, vdofs);
            vals.SetSize(vdofs.Size());
            fes.GetFE(i)->Project(
                  *iv, *fes.GetElementTransformation(i), vals);
            getHandle().SetSubVector(vdofs, vals);
         }
      }
      return *this;
   }

   void GridFunctionBase::transfer(GridFunctionBase& dst)
   {
      assert(getFiniteElementSpace().getVectorDimension() ==
            dst.getFiniteElementSpace().getVectorDimension());
<<<<<<< HEAD
      if (getFiniteElementSpace().getMesh().isSubMesh() && (
            &dst.getFiniteElementSpace().getMesh()) ==
            &static_cast<const SubMesh<Traits::Serial>&>(
               getFiniteElementSpace().getMesh()).getParent())
=======
      if (getFiniteElementSpace().getMesh().isSubMesh())
>>>>>>> f422455c
      {
         // If we are here the this means that we are in a submesh of the
         // underlying target finite element space. Hence we should seek
         // out to copy the grid function at the corresponding nodes
         // given by the vertex map given in the Submesh object.
<<<<<<< HEAD
         auto& submesh =
            static_cast<const SubMesh<Traits::Serial>&>(getFiniteElementSpace().getMesh());
         int vdim = getFiniteElementSpace().getVectorDimension();
         const auto& s2pv = submesh.getVertexMap();
         if (vdim == 1)
         {
            int size = getHandle().Size();
            for (int i = 0; i < size; i++)
               dst.getHandle()[i] = getHandle()[s2pv.at(i)];
         }
         else
         {
=======
         auto& submesh = static_cast<const SubMesh<Traits::Serial>&>(
               getFiniteElementSpace().getMesh());
         if (&submesh.getParent() == &dst.getFiniteElementSpace().getMesh())
         {
            int vdim = getFiniteElementSpace().getVectorDimension();
            const auto& s2pv = submesh.getVertexMap();
>>>>>>> f422455c
            int nv = getFiniteElementSpace().getHandle().GetNV();
            int pnv = dst.getFiniteElementSpace().getHandle().GetNV();

            assert(getFiniteElementSpace().getHandle().GetOrdering() ==
                     getFiniteElementSpace().getHandle().GetOrdering());
            switch(getFiniteElementSpace().getHandle().GetOrdering())
            {
               case mfem::Ordering::byNODES:
               {
                  for (int i = 0; i < vdim; i++)
                     for (int j = 0; j < nv; j++)
                        dst.getHandle()[s2pv.at(j) + i * pnv] = getHandle()[j + i * nv];
                  return;
               }
               case mfem::Ordering::byVDIM:
               {
                  for (int i = 0; i < nv; i++)
                     for (int j = 0; j < vdim; j++)
                        dst.getHandle()[s2pv.at(i) * vdim + j] = getHandle()[i * vdim + j];
                  return;
               }
            }
         }
      }
      else if (dst.getFiniteElementSpace().getMesh().isSubMesh() && (
            &getFiniteElementSpace().getMesh() ==
            &static_cast<const SubMesh<Traits::Serial>&>(
               dst.getFiniteElementSpace().getMesh()).getParent()))
      {
      }
      else
      {
         // If the meshes are equal or where obtained from refinements
         // one could use the mfem functionality to make a GridTransfer.
         // Alternatively, if the mesh is equal but the finite element
         // spaces are not, mfem also contains the TransferOperator class
         // which can come in useful.
         Alert::Exception("Unimplemented. Sorry.").raise();
      }
   }
}<|MERGE_RESOLUTION|>--- conflicted
+++ resolved
@@ -197,40 +197,21 @@
    {
       assert(getFiniteElementSpace().getVectorDimension() ==
             dst.getFiniteElementSpace().getVectorDimension());
-<<<<<<< HEAD
       if (getFiniteElementSpace().getMesh().isSubMesh() && (
             &dst.getFiniteElementSpace().getMesh()) ==
             &static_cast<const SubMesh<Traits::Serial>&>(
                getFiniteElementSpace().getMesh()).getParent())
-=======
-      if (getFiniteElementSpace().getMesh().isSubMesh())
->>>>>>> f422455c
       {
          // If we are here the this means that we are in a submesh of the
          // underlying target finite element space. Hence we should seek
          // out to copy the grid function at the corresponding nodes
          // given by the vertex map given in the Submesh object.
-<<<<<<< HEAD
-         auto& submesh =
-            static_cast<const SubMesh<Traits::Serial>&>(getFiniteElementSpace().getMesh());
-         int vdim = getFiniteElementSpace().getVectorDimension();
-         const auto& s2pv = submesh.getVertexMap();
-         if (vdim == 1)
-         {
-            int size = getHandle().Size();
-            for (int i = 0; i < size; i++)
-               dst.getHandle()[i] = getHandle()[s2pv.at(i)];
-         }
-         else
-         {
-=======
          auto& submesh = static_cast<const SubMesh<Traits::Serial>&>(
                getFiniteElementSpace().getMesh());
          if (&submesh.getParent() == &dst.getFiniteElementSpace().getMesh())
          {
             int vdim = getFiniteElementSpace().getVectorDimension();
             const auto& s2pv = submesh.getVertexMap();
->>>>>>> f422455c
             int nv = getFiniteElementSpace().getHandle().GetNV();
             int pnv = dst.getFiniteElementSpace().getHandle().GetNV();
 
