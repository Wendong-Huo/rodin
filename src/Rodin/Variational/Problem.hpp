/*
 *          Copyright Carlos BRITO PACHECO 2021 - 2022.
 * Distributed under the Boost Software License, Version 1.0.
 *       (See accompanying file LICENSE or copy at
 *          https://www.boost.org/LICENSE_1_0.txt)
 */
#ifndef RODIN_VARIATIONAL_PROBLEM_HPP
#define RODIN_VARIATIONAL_PROBLEM_HPP

#include "Rodin/Utility.h"

#include "GridFunction.h"
#include "DirichletBC.h"

#include "Problem.h"

namespace Rodin::Variational
{
<<<<<<< HEAD
   template <class TrialFEC, class TestFEC>
   Problem<TrialFEC, TestFEC, Traits::Serial>
   ::Problem(
         TrialFunction<TrialFEC, Traits::Serial>& u,
         TestFunction<TestFEC, Traits::Serial>& v)
=======
   template <class TrialFEC, class TestFEC, class OperatorType>
   Problem<TrialFEC, TestFEC, OperatorType, Traits::Serial>
   ::Problem(
         TrialFunction<TrialFEC, Traits::Serial>& u,
         TestFunction<TestFEC, Traits::Serial>& v,
         OperatorType* op)
>>>>>>> eb0f6d50
      :  m_bilinearForm(u, v),
         m_linearForm(v),
         m_trialFunctions{{u.getUUID(), std::ref(u)}},
         m_testFunctions{{v.getUUID(), std::ref(v)}},
         m_stiffnessOp(op)
   {
      m_guess = 0.0;
   }

<<<<<<< HEAD
   template <class TrialFEC, class TestFEC>
   Problem<TrialFEC, TestFEC, Traits::Serial>&
   Problem<TrialFEC, TestFEC, Traits::Serial>::operator=(const ProblemBody& rhs)
=======
   template <class TrialFEC, class TestFEC, class OperatorType>
   Problem<TrialFEC, TestFEC, OperatorType, Traits::Serial>&
   Problem<TrialFEC, TestFEC, OperatorType, Traits::Serial>::operator=(const ProblemBody& rhs)
>>>>>>> eb0f6d50
   {
      m_pb.reset(rhs.copy());

      for (auto& bfi : m_pb->getBilinearFormDomainIntegratorList())
         m_bilinearForm.add(*bfi);

      // The LinearFormIntegrator instances have already been moved to the LHS
      for (auto& lfi : m_pb->getLinearFormDomainIntegratorList())
         m_linearForm.add(*lfi);
      for (auto& lfi : m_pb->getLinearFormBoundaryIntegratorList())
         m_linearForm.add(*lfi);

      // Emplace all the solutions
      for (auto& [uuid, u] : m_trialFunctions)
         u.get().emplaceGridFunction();

      return *this;
   }

<<<<<<< HEAD
   template <class TrialFEC, class TestFEC>
   void Problem<TrialFEC, TestFEC, Traits::Serial>::assemble()
=======
   template <class TrialFEC, class TestFEC, class OperatorType>
   void Problem<TrialFEC, TestFEC, OperatorType, Traits::Serial>::assemble()
>>>>>>> eb0f6d50
   {
      m_linearForm.assemble();
      m_bilinearForm.assemble();

      // We don't support PDE systems (yet)
      {
         assert(m_trialFunctions.size() == 1);
         assert(m_testFunctions.size() == 1);
      }

      auto& [uuid, u] = *m_trialFunctions.begin();

      m_bilinearForm.getHandle()
       .FormLinearSystem(
             m_essTrueDofList,
             u.get().getGridFunction().getHandle(),
             m_linearForm.getHandle(),
             m_stiffnessOp,
             m_guess,
             m_massVector);
   }

<<<<<<< HEAD
   template <class TrialFEC, class TestFEC>
   void Problem<TrialFEC, TestFEC, Traits::Serial>::update()
=======
   template <class TrialFEC, class TestFEC, class OperatorType>
   Problem<TrialFEC, TestFEC, OperatorType, Traits::Serial>&
   Problem<TrialFEC, TestFEC, OperatorType, Traits::Serial>::update()
>>>>>>> eb0f6d50
   {
      // We don't support PDE systems (yet)
      {
         assert(m_trialFunctions.size() == 1);
         assert(m_testFunctions.size() == 1);
      }

      // Update all components of the problem
      for (auto& [uuid, u] : m_trialFunctions)
      {
         u.get().getFiniteElementSpace().update();
         u.get().getGridFunction().update();
      }
      m_linearForm.update();
      m_bilinearForm.update();

      // Project values onto the essential boundary and compute essential dofs
      m_essTrueDofList.DeleteAll();

      for (const auto& [uuid, tfValue] : getEssentialBoundary().getTFMap())
      {
         assert(m_trialFunctions.count(uuid) == 1);
         auto& u = m_trialFunctions.at(uuid);
         auto& bdrAttr = tfValue.attributes;
         std::visit(
               [&](auto&& v){ u.get().getGridFunction().projectOnBoundary(*v, bdrAttr); },
               tfValue.value);
         m_essTrueDofList.Append(u.get().getFiniteElementSpace().getEssentialTrueDOFs(bdrAttr));
      }

      for (const auto& [uuid, compMap] : getEssentialBoundary().getTFCompMap())
      {
         assert(m_trialFunctions.count(uuid) == 1);
         auto& u = m_trialFunctions.at(uuid);
         for (const auto& [component, compValue] : compMap)
         {
            auto& bdrAttr = compValue.attributes;
            auto comp = Component(u.get().getGridFunction(), component);
            comp.projectOnBoundary(*compValue.value, bdrAttr);
            m_essTrueDofList.Append(
                  u.get().getFiniteElementSpace().getEssentialTrueDOFs(
                     bdrAttr, component));
         }
      }

      m_essTrueDofList.Sort();
      m_essTrueDofList.Unique();
<<<<<<< HEAD
   }

   template <class TrialFEC, class TestFEC>
   void
   Problem<TrialFEC, TestFEC, Traits::Serial>
   ::getLinearSystem(mfem::SparseMatrix& A, mfem::Vector& B, mfem::Vector& X)
   {
      // We don't support PDE systems (yet)
      {
         assert(m_trialFunctions.size() == 1);
         assert(m_testFunctions.size() == 1);
      }
=======
>>>>>>> eb0f6d50

      return *this;
   }

<<<<<<< HEAD
   template <class TrialFEC, class TestFEC>
   void Problem<TrialFEC, TestFEC, Traits::Serial>::getSolution(mfem::Vector& X)
=======
   template <class TrialFEC, class TestFEC, class OperatorType>
   void Problem<TrialFEC, TestFEC, OperatorType, Traits::Serial>::recoverSolution()
>>>>>>> eb0f6d50
   {
      auto& [uuid, u] = *m_trialFunctions.begin();
      auto& a = m_bilinearForm;
      auto& l = m_linearForm;
      a.getHandle().RecoverFEMSolution(m_guess,
            l.getHandle(), u.get().getGridFunction().getHandle());
   }

<<<<<<< HEAD
   template <class TrialFEC, class TestFEC>
   EssentialBoundary&
   Problem<TrialFEC, TestFEC, Traits::Serial>::getEssentialBoundary()
=======
   template <class TrialFEC, class TestFEC, class OperatorType>
   EssentialBoundary&
   Problem<TrialFEC, TestFEC, OperatorType, Traits::Serial>::getEssentialBoundary()
>>>>>>> eb0f6d50
   {
      return m_pb->getEssentialBoundary();
   }
}

#endif<|MERGE_RESOLUTION|>--- conflicted
+++ resolved
@@ -16,20 +16,12 @@
 
 namespace Rodin::Variational
 {
-<<<<<<< HEAD
-   template <class TrialFEC, class TestFEC>
-   Problem<TrialFEC, TestFEC, Traits::Serial>
-   ::Problem(
-         TrialFunction<TrialFEC, Traits::Serial>& u,
-         TestFunction<TestFEC, Traits::Serial>& v)
-=======
    template <class TrialFEC, class TestFEC, class OperatorType>
    Problem<TrialFEC, TestFEC, OperatorType, Traits::Serial>
    ::Problem(
          TrialFunction<TrialFEC, Traits::Serial>& u,
          TestFunction<TestFEC, Traits::Serial>& v,
          OperatorType* op)
->>>>>>> eb0f6d50
       :  m_bilinearForm(u, v),
          m_linearForm(v),
          m_trialFunctions{{u.getUUID(), std::ref(u)}},
@@ -39,15 +31,9 @@
       m_guess = 0.0;
    }
 
-<<<<<<< HEAD
-   template <class TrialFEC, class TestFEC>
-   Problem<TrialFEC, TestFEC, Traits::Serial>&
-   Problem<TrialFEC, TestFEC, Traits::Serial>::operator=(const ProblemBody& rhs)
-=======
    template <class TrialFEC, class TestFEC, class OperatorType>
    Problem<TrialFEC, TestFEC, OperatorType, Traits::Serial>&
    Problem<TrialFEC, TestFEC, OperatorType, Traits::Serial>::operator=(const ProblemBody& rhs)
->>>>>>> eb0f6d50
    {
       m_pb.reset(rhs.copy());
 
@@ -67,13 +53,8 @@
       return *this;
    }
 
-<<<<<<< HEAD
-   template <class TrialFEC, class TestFEC>
-   void Problem<TrialFEC, TestFEC, Traits::Serial>::assemble()
-=======
    template <class TrialFEC, class TestFEC, class OperatorType>
    void Problem<TrialFEC, TestFEC, OperatorType, Traits::Serial>::assemble()
->>>>>>> eb0f6d50
    {
       m_linearForm.assemble();
       m_bilinearForm.assemble();
@@ -96,14 +77,9 @@
              m_massVector);
    }
 
-<<<<<<< HEAD
-   template <class TrialFEC, class TestFEC>
-   void Problem<TrialFEC, TestFEC, Traits::Serial>::update()
-=======
    template <class TrialFEC, class TestFEC, class OperatorType>
    Problem<TrialFEC, TestFEC, OperatorType, Traits::Serial>&
    Problem<TrialFEC, TestFEC, OperatorType, Traits::Serial>::update()
->>>>>>> eb0f6d50
    {
       // We don't support PDE systems (yet)
       {
@@ -151,32 +127,12 @@
 
       m_essTrueDofList.Sort();
       m_essTrueDofList.Unique();
-<<<<<<< HEAD
-   }
-
-   template <class TrialFEC, class TestFEC>
-   void
-   Problem<TrialFEC, TestFEC, Traits::Serial>
-   ::getLinearSystem(mfem::SparseMatrix& A, mfem::Vector& B, mfem::Vector& X)
-   {
-      // We don't support PDE systems (yet)
-      {
-         assert(m_trialFunctions.size() == 1);
-         assert(m_testFunctions.size() == 1);
-      }
-=======
->>>>>>> eb0f6d50
 
       return *this;
    }
 
-<<<<<<< HEAD
-   template <class TrialFEC, class TestFEC>
-   void Problem<TrialFEC, TestFEC, Traits::Serial>::getSolution(mfem::Vector& X)
-=======
    template <class TrialFEC, class TestFEC, class OperatorType>
    void Problem<TrialFEC, TestFEC, OperatorType, Traits::Serial>::recoverSolution()
->>>>>>> eb0f6d50
    {
       auto& [uuid, u] = *m_trialFunctions.begin();
       auto& a = m_bilinearForm;
@@ -185,15 +141,9 @@
             l.getHandle(), u.get().getGridFunction().getHandle());
    }
 
-<<<<<<< HEAD
-   template <class TrialFEC, class TestFEC>
-   EssentialBoundary&
-   Problem<TrialFEC, TestFEC, Traits::Serial>::getEssentialBoundary()
-=======
    template <class TrialFEC, class TestFEC, class OperatorType>
    EssentialBoundary&
    Problem<TrialFEC, TestFEC, OperatorType, Traits::Serial>::getEssentialBoundary()
->>>>>>> eb0f6d50
    {
       return m_pb->getEssentialBoundary();
    }
