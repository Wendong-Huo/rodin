/*
 *          Copyright Carlos BRITO PACHECO 2021 - 2022.
 * Distributed under the Boost Software License, Version 1.0.
 *       (See accompanying file LICENSE or copy at
 *          https://www.boost.org/LICENSE_1_0.txt)
 */
#include "Rodin/Alert.h"
#include "Rodin/Variational/GridFunction.h"
#include "Rodin/Variational/FiniteElementSpace.h"

#include "Mesh.h"
#include "SubMesh.h"

namespace Rodin
{
   // ---- MeshBase ----------------------------------------------------------
   int MeshBase::getSpaceDimension() const
   {
      return getHandle().SpaceDimension();
   }

   int MeshBase::getDimension() const
   {
      return getHandle().Dimension();
   }

   void MeshBase::refine()
   {
      getHandle().UniformRefinement();
   }

   std::set<int> MeshBase::getAttributes() const
   {
      return std::set<int>(
            getHandle().attributes.begin(), getHandle().attributes.end());
   }

   std::set<int> MeshBase::getBoundaryAttributes() const
   {
      return std::set<int>(
            getHandle().bdr_attributes.begin(), getHandle().bdr_attributes.end());
   }

   void MeshBase::save(const boost::filesystem::path& filename)
   {
      getHandle().Save(filename.c_str());
   }

   MeshBase& MeshBase::displace(const Variational::GridFunctionBase& u)
   {
      assert(u.getFiniteElementSpace().getVectorDimension() == getDimension());
      getHandle().MoveNodes(u.getHandle());
      return *this;
   }

   double
   MeshBase::getMaximumDisplacement(const Variational::GridFunctionBase& u)
   {
      double res;
      getHandle().CheckDisplacements(u.getHandle(), res);
      return res;
   }

   double MeshBase::getVolume()
   {
      double totalVolume = 0;
      for (int i = 0; i < getHandle().GetNE(); i++)
         totalVolume += getHandle().GetElementVolume(i);
      return totalVolume;
   }

   double MeshBase::getVolume(int attr)
   {
      double totalVolume = 0;
      for (int i = 0; i < getHandle().GetNE(); i++)
      {
         if (getHandle().GetAttribute(i) == attr)
            totalVolume += getHandle().GetElementVolume(i);
      }
      return totalVolume;
   }

<<<<<<< HEAD
=======
#ifdef RODIN_USE_MPI
>>>>>>> eb0f6d50
   Mesh<Traits::Parallel>
   Mesh<Traits::Serial>::parallelize(boost::mpi::communicator comm)
   {
      return Mesh<Traits::Parallel>(comm, *this);
   }
<<<<<<< HEAD
=======
#endif
>>>>>>> eb0f6d50

   // ---- Mesh<Serial> ------------------------------------------------------
   Mesh<Traits::Serial>::Mesh(mfem::Mesh&& mesh)
      : m_mesh(std::move(mesh))
   {}

   Mesh<Traits::Serial>::Mesh(const Mesh& other)
      : m_mesh(other.m_mesh)
   {}

   void Mesh<Traits::Serial>::load(const boost::filesystem::path& filename)
   {
      m_mesh = mfem::Mesh(filename.c_str());
   }

   SubMesh<Traits::Serial> Mesh<Traits::Serial>::trim(int attr, int bdrLabel)
   {
      return trim(std::set<int>{attr}, bdrLabel);
   }

   SubMesh<Traits::Serial> Mesh<Traits::Serial>::trim(const std::set<int>& attrs, int bdrLabel)
   {
      assert(attrs.size() > 0);

      // Count the number of elements in the trimmed mesh
      int ne = 0;
      for (int i = 0; i < getHandle().GetNE(); i++)
      {
         int elemAttr = getHandle().GetElement(i)->GetAttribute();
         ne += !attrs.count(elemAttr); // Count is always 0 or 1
      }

      // Count the number of boundary elements in the trimmed mesh
      int nbe = 0;
      for (int i = 0; i < getHandle().GetNumFaces(); i++)
      {
         int e1 = -1, e2 = -1;
         getHandle().GetFaceElements(i, &e1, &e2);

         int a1 = 0, a2 = 0;
         if (e1 >= 0)
            a1 = getHandle().GetElement(e1)->GetAttribute();
         if (e2 >= 0)
            a2 = getHandle().GetElement(e2)->GetAttribute();

         if (a1 == 0 || a2 == 0)
         {
            nbe += (a1 == 0) && !attrs.count(a2);
            nbe += (a2 == 0 && !attrs.count(a1));
         }
         else
         {
            nbe += attrs.count(a1) && !attrs.count(a2);
            nbe += !attrs.count(a1) && attrs.count(a2);
         }
      }

      mfem::Mesh trimmed(getHandle().Dimension(), getHandle().GetNV(),
            ne, nbe, getHandle().SpaceDimension());

      // Copy vertices
      for (int i = 0; i < getHandle().GetNV(); i++)
         trimmed.AddVertex(getHandle().GetVertex(i));

      // Copy elements
      for (int i = 0; i < getHandle().GetNE(); i++)
      {
         mfem::Element* el = getHandle().GetElement(i);
         int elemAttr = el->GetAttribute();
         if (!attrs.count(elemAttr))
         {
            mfem::Element* nel = getHandle().NewElement(el->GetGeometryType());
            nel->SetAttribute(elemAttr);
            nel->SetVertices(el->GetVertices());
            trimmed.AddElement(nel);
         }
      }

      // Copy selected boundary elements
      for (int i = 0; i < getHandle().GetNBE(); i++)
      {
         int e, info;
         getHandle().GetBdrElementAdjacentElement(i, e, info);

         int elemAttr = getHandle().GetElement(e)->GetAttribute();
         if (!attrs.count(elemAttr))
         {
            mfem::Element* nbel = getHandle().GetBdrElement(i)->Duplicate(&trimmed);
            trimmed.AddBdrElement(nbel);
         }
      }

      // Create new boundary elements
      for (int i = 0; i < getHandle().GetNumFaces(); i++)
      {
         int e1 = -1, e2 = -1;
         getHandle().GetFaceElements(i, &e1, &e2);

         int i1 = -1, i2 = -1;
         getHandle().GetFaceInfos(i, &i1, &i2);

         int a1 = 0, a2 = 0;
         if (e1 >= 0)
            a1 = getHandle().GetElement(e1)->GetAttribute();
         if (e2 >= 0)
            a2 = getHandle().GetElement(e2)->GetAttribute();

         if (a1 != 0 && a2 != 0)
         {
            if (attrs.count(a1) && !attrs.count(a2))
            {
               mfem::Element* bel;
               if (getHandle().Dimension() == 1)
                  bel = new mfem::Point(&i);
               else
                  bel = getHandle().GetFace(i)->Duplicate(&trimmed);
               bel->SetAttribute(bdrLabel);
               trimmed.AddBdrElement(bel);
            }
            else if (!attrs.count(a1) && attrs.count(a2))
            {
               mfem::Element* bel;
               if (getHandle().Dimension() == 1)
                  bel = new mfem::Point(&i);
               else
                  bel = getHandle().GetFace(i)->Duplicate(&trimmed);
               bel->SetAttribute(bdrLabel);
               trimmed.AddBdrElement(bel);
            }
         }
      }

      trimmed.FinalizeTopology();
      trimmed.Finalize();

      /* Get map of vertices from submesh to mesh
       *
       * The following code is taken from RemoveUnusedVertices() method and
       * slightly modified to be clearer. It computes the submesh to mesh map
       * of the vertex numberings.
       */
      mfem::Array<int> vertexUsage(trimmed.GetNV());
      vertexUsage = 0;
      for (int i = 0; i < trimmed.GetNE(); i++)
      {
         mfem::Element* el = trimmed.GetElement(i);
         const int* v = el->GetVertices();
         for (int j = 0; j < el->GetNVertices(); j++)
         {
            assert(v[j] < trimmed.GetNV());
            vertexUsage[v[j]] = 1;
         }
      }
      for (int i = 0; i < trimmed.GetNBE(); i++)
      {
         mfem::Element* el = trimmed.GetBdrElement(i);
         const int* v = el->GetVertices();
         for (int j = 0; j < el->GetNVertices(); j++)
         {
            assert(v[j] < trimmed.GetNV());
            vertexUsage[v[j]] = 1;
         }
      }
      int vertexIdx = 0;
      std::map<int, int> s2pv; // Submesh to mesh node map
      for (int i = 0; i < vertexUsage.Size(); i++)
      {
         if (vertexUsage[i])
            s2pv[vertexIdx++] = i;
      }

      trimmed.RemoveUnusedVertices();

      // Check for curved or discontinuous mesh
      if (getHandle().GetNodes())
      {
         // Extract Nodes GridFunction and determine its type
         const mfem::GridFunction* Nodes = getHandle().GetNodes();
         const mfem::FiniteElementSpace* fes = Nodes->FESpace();

         mfem::Ordering::Type ordering = fes->GetOrdering();
         int order = fes->FEColl()->GetOrder();
         int sdim = getHandle().SpaceDimension();
         bool discont =
            dynamic_cast<const mfem::L2_FECollection*>(fes->FEColl()) != NULL;

         // Set curvature of the same type as original mesh
         trimmed.SetCurvature(order, discont, sdim, ordering);

         const mfem::FiniteElementSpace* trimmedFES = trimmed.GetNodalFESpace();
         mfem::GridFunction* trimmedNodes = trimmed.GetNodes();

         mfem::Array<int> vdofs;
         mfem::Array<int> trimmedVdofs;
         mfem::Vector locVec;

         // Copy nodes to trimmed mesh
         int te = 0;
         for (int e = 0; e < getHandle().GetNE(); e++)
         {
            mfem::Element* el = getHandle().GetElement(e);
            int elemAttr = el->GetAttribute();
            if (!attrs.count(elemAttr))
            {
               fes->GetElementVDofs(e, vdofs);
               Nodes->GetSubVector(vdofs, locVec);

               trimmedFES->GetElementVDofs(te, trimmedVdofs);
               trimmedNodes->SetSubVector(trimmedVdofs, locVec);
               te++;
            }
         }
      }
      return SubMesh<Traits::Serial>(
            std::move(trimmed)).setParent(*this).setVertexMap(std::move(s2pv));
   }

   SubMesh<Traits::Serial> Mesh<Traits::Serial>::skin()
   {
      assert(getDimension() >= 2);

      // Determine mapping from vertex to boundary vertex
      std::set<int> bdrVertices;
      for (int i = 0; i < getHandle().GetNBE(); i++)
      {
         mfem::Element* el = getHandle().GetBdrElement(i);
         int *v = el->GetVertices();
         int nv = el->GetNVertices();
         for (int j = 0; j < nv; j++)
            bdrVertices.insert(v[j]);
      }

      mfem::Mesh res(getDimension() - 1, bdrVertices.size(),
            getHandle().GetNBE(), 0, getSpaceDimension());

      // Copy vertices to the boundary mesh
      int vertexIdx = 0;
      std::map<int, int> s2pv; // Submesh to mesh node map
      std::map<int, int> p2sv; // Mesh to submesh node map
      for (const auto& v : bdrVertices)
      {
         p2sv[v] = vertexIdx;
         s2pv[vertexIdx] = v;
         vertexIdx++;
         double *c = getHandle().GetVertex(v);
         res.AddVertex(c);
      }

      // Copy elements to the boundary mesh
      for (int i = 0; i < getHandle().GetNBE(); i++)
      {
         mfem::Element *el = getHandle().GetBdrElement(i);
         int *v = el->GetVertices();
         int nv = el->GetNVertices();

         std::vector<int> bv(nv);
         for (int j = 0; j < nv; j++)
            bv[j] = p2sv[v[j]];

         switch (el->GetGeometryType())
         {
            case mfem::Geometry::SEGMENT:
               res.AddSegment(bv.data(), el->GetAttribute());
               break;
            case mfem::Geometry::TRIANGLE:
               res.AddTriangle(bv.data(), el->GetAttribute());
               break;
            case mfem::Geometry::SQUARE:
               res.AddQuad(bv.data(), el->GetAttribute());
               break;
            default:
               break; // This should not happen
         }
      }
      res.FinalizeTopology();

      // Copy GridFunction describing nodes if present
      if (getHandle().GetNodes())
      {
         mfem::FiniteElementSpace* fes = getHandle().GetNodes()->FESpace();
         const mfem::FiniteElementCollection* fec = fes->FEColl();
         if (dynamic_cast<const mfem::H1_FECollection*>(fec))
         {
            mfem::FiniteElementCollection *fec_copy =
               mfem::FiniteElementCollection::New(fec->Name());
            mfem::FiniteElementSpace* fes_copy =
               new mfem::FiniteElementSpace(*fes, &res, fec_copy);
            mfem::GridFunction *bdr_nodes = new mfem::GridFunction(fes_copy);
            bdr_nodes->MakeOwner(fec_copy);

            res.NewNodes(*bdr_nodes, true);

            mfem::Array<int> vdofs;
            mfem::Array<int> bvdofs;
            mfem::Vector v;
            for (int i = 0; i < getHandle().GetNBE(); i++)
            {
               fes->GetBdrElementVDofs(i, vdofs);
               getHandle().GetNodes()->GetSubVector(vdofs, v);

               fes_copy->GetElementVDofs(i, bvdofs);
               bdr_nodes->SetSubVector(bvdofs, v);
            }
         }
         else
         {
            Alert::Exception("Discontinuous node space not yet supported.").raise();
         }
      }
      return SubMesh<Traits::Serial>(
            std::move(res)).setVertexMap(std::move(s2pv)).setParent(*this);
   }

   mfem::Mesh& Mesh<Traits::Serial>::getHandle()
   {
      return m_mesh;
   }

   const mfem::Mesh& Mesh<Traits::Serial>::getHandle() const
   {
      return m_mesh;
   }

   // ---- Mesh<Parallel> ----------------------------------------------------
}
<|MERGE_RESOLUTION|>--- conflicted
+++ resolved
@@ -80,19 +80,13 @@
       return totalVolume;
    }
 
-<<<<<<< HEAD
-=======
 #ifdef RODIN_USE_MPI
->>>>>>> eb0f6d50
    Mesh<Traits::Parallel>
    Mesh<Traits::Serial>::parallelize(boost::mpi::communicator comm)
    {
       return Mesh<Traits::Parallel>(comm, *this);
    }
-<<<<<<< HEAD
-=======
 #endif
->>>>>>> eb0f6d50
 
    // ---- Mesh<Serial> ------------------------------------------------------
    Mesh<Traits::Serial>::Mesh(mfem::Mesh&& mesh)
