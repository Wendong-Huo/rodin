/*
 *          Copyright Carlos BRITO PACHECO 2021 - 2022.
 * Distributed under the Boost Software License, Version 1.0.
 *       (See accompanying file LICENSE or copy at
 *          https://www.boost.org/LICENSE_1_0.txt)
 */
#include <Rodin/Mesh.h>
#include <Rodin/Solver.h>
#include <Rodin/Variational.h>
#include <RodinExternal/MMG.h>

using namespace Rodin;
using namespace Rodin::Variational;
using namespace Rodin::External;

int main(int, char**)
{
  const char* meshFile = "rodin.mesh";
  const double pi = std::atan(1) * 4;

  int Interior = 2, Exterior = 3;
  int Gamma = 4;

  Mesh Omega = Mesh::load(meshFile);

  // // Sphere radius
  // double r = 1;

  // // Hole radius
  // double rr = 0.2;

  // // Hole centers on sphere
  // std::vector<std::array<double, 3>> cs = {
  //   { r * sin(0) * cos(0), r * sin(0) * sin(0), r * cos(0) },
  //   { r * sin(pi / 2) * cos(pi), r * sin(pi / 2) * sin(pi), r * cos(pi / 2) },
  //   { r * sin(pi / 2) * cos(pi / 2), r * sin(pi / 2) * sin(pi / 2), r * cos(pi / 2) }
  // };

  // // Geodesic distance
  // auto gd = [&](const double* x, const double* c, int)
  //           {
  //             return std::acos((x[0] * c[0] + x[1] * c[1] + x[2] * c[2]));
  //           };

  // // Function for generating holes
  // auto f = ScalarCoefficient(
  //     [&](const double* x, int dim) -> double
  //     {
  //       double d = std::numeric_limits<double>::max();
  //       for (const auto& c : cs)
  //       {
  //         double dd = gd(x, c.data(), dim) - rr;
  //         d = std::min(d, dd);
  //       }
  //       if (d <= rr)
  //         return 1;
  //       else
  //         return -1;
  //     });

<<<<<<< HEAD
  // GridFunction ls(Vh);
  // ls = f;

  H1 Vh(Omega);
  H1 Th(Omega, 3);

  auto mmgMesh = Cast(Omega).to<MMG::MeshS>();
  auto mmgLs = MMG::DistancerS().distance(mmgMesh).setMesh(mmgMesh);
  auto phi = Cast(mmgLs).to<IncompleteGridFunction>().setFiniteElementSpace(Vh);

  auto n0 = -VectorFunction{Dx(phi), Dy(phi), Dz(phi)};

  double alpha = 0.1;

  TrialFunction nx(Vh);
  TrialFunction ny(Vh);
  TrialFunction nz(Vh);
  TestFunction  v(Vh);

  auto solver = Solver::UMFPack();

  Problem velextX(nx, v);
  velextX = Integral(alpha * Grad(nx), Grad(v))
          + Integral(nx, v)
          - Integral(n0.x(), v);
  solver.solve(velextX);

  Problem velextY(ny, v);
  velextY = Integral(alpha * Grad(ny), Grad(v))
          + Integral(ny, v)
          - Integral(n0.y(), v);
  solver.solve(velextY);

  Problem velextZ(nz, v);
  velextZ = Integral(alpha * Grad(nz), Grad(v))
          + Integral(nz, v)
          - Integral(n0.z(), v);
  solver.solve(velextZ);

  auto n = VectorFunction{nx.getGridFunction(), ny.getGridFunction(), nz.getGridFunction()};
  auto norm = Pow(n.x() * n.x() + n.y() * n.y() + n.z() * n.z(), 0.5);

  GridFunction nn(Th);
  nn = n / norm;

  // phi.save("phi.gf");
  nn.save("nn.gf");
  Omega.save("Omega.mesh");
=======
  // H1 Vh(Omega);
  // H1 Th(Omega, 3);

  // GridFunction ls(Vh);
  // ls = f;

  auto mmgMesh = Cast(Omega).to<MMG::MeshS>();
  auto mmgLs = MMG::DistancerS().distance(mmgMesh).setMesh(mmgMesh);
  auto mmgImplicit = MMG::ImplicitDomainMesherS().setBoundaryReference(Gamma)
                                          .discretize(mmgLs);
  mmgImplicit.save("mmg.mesh");

  // auto phi = Cast(mmgLs).to<IncompleteGridFunction>().setFiniteElementSpace(Vh);
  // Omega = Cast(mmgImplicit).to<Mesh>();

  // GridFunction n(Th);
  // n = VectorCoefficient{Dx(phi), Dy(phi), Dz(phi)};

  // phi.save("phi.gf");
  // n.save("n.gf");
  // Omega.save("Omega.mesh");
>>>>>>> b99536c8
  // auto mmgLs = Cast(ls).to<MMG::IncompleteScalarSolutionS>().setMesh(mmgMesh);

  // mmgMesh.save("mmg.mesh");
  // mmgLs.save("mmg.sol");

  return 0;
}<|MERGE_RESOLUTION|>--- conflicted
+++ resolved
@@ -57,8 +57,6 @@
   //       else
   //         return -1;
   //     });
-
-<<<<<<< HEAD
   // GridFunction ls(Vh);
   // ls = f;
 
@@ -107,33 +105,6 @@
   // phi.save("phi.gf");
   nn.save("nn.gf");
   Omega.save("Omega.mesh");
-=======
-  // H1 Vh(Omega);
-  // H1 Th(Omega, 3);
-
-  // GridFunction ls(Vh);
-  // ls = f;
-
-  auto mmgMesh = Cast(Omega).to<MMG::MeshS>();
-  auto mmgLs = MMG::DistancerS().distance(mmgMesh).setMesh(mmgMesh);
-  auto mmgImplicit = MMG::ImplicitDomainMesherS().setBoundaryReference(Gamma)
-                                          .discretize(mmgLs);
-  mmgImplicit.save("mmg.mesh");
-
-  // auto phi = Cast(mmgLs).to<IncompleteGridFunction>().setFiniteElementSpace(Vh);
-  // Omega = Cast(mmgImplicit).to<Mesh>();
-
-  // GridFunction n(Th);
-  // n = VectorCoefficient{Dx(phi), Dy(phi), Dz(phi)};
-
-  // phi.save("phi.gf");
-  // n.save("n.gf");
-  // Omega.save("Omega.mesh");
->>>>>>> b99536c8
-  // auto mmgLs = Cast(ls).to<MMG::IncompleteScalarSolutionS>().setMesh(mmgMesh);
-
-  // mmgMesh.save("mmg.mesh");
-  // mmgLs.save("mmg.sol");
 
   return 0;
 }