--- conflicted
+++ resolved
@@ -57,10 +57,6 @@
   //       else
   //         return -1;
   //     });
-<<<<<<< HEAD
-
-=======
->>>>>>> 4448cb32
   // GridFunction ls(Vh);
   // ls = f;
 
@@ -70,7 +66,6 @@
   auto mmgMesh = Cast(Omega).to<MMG::MeshS>();
   auto mmgLs = MMG::DistancerS().distance(mmgMesh).setMesh(mmgMesh);
   auto phi = Cast(mmgLs).to<IncompleteGridFunction>().setFiniteElementSpace(Vh);
-<<<<<<< HEAD
 
   auto n0 = -VectorFunction{Dx(phi), Dy(phi), Dz(phi)};
 
@@ -110,48 +105,6 @@
   // phi.save("phi.gf");
   nn.save("nn.gf");
   Omega.save("Omega.mesh");
-  // auto mmgLs = Cast(ls).to<MMG::IncompleteScalarSolutionS>().setMesh(mmgMesh);
-=======
-
-  auto n0 = -VectorFunction{Dx(phi), Dy(phi), Dz(phi)};
-
-  double alpha = 0.1;
-
-  TrialFunction nx(Vh);
-  TrialFunction ny(Vh);
-  TrialFunction nz(Vh);
-  TestFunction  v(Vh);
-
-  auto solver = Solver::UMFPack();
-
-  Problem velextX(nx, v);
-  velextX = Integral(alpha * Grad(nx), Grad(v))
-          + Integral(nx, v)
-          - Integral(n0.x(), v);
-  solver.solve(velextX);
->>>>>>> 4448cb32
-
-  Problem velextY(ny, v);
-  velextY = Integral(alpha * Grad(ny), Grad(v))
-          + Integral(ny, v)
-          - Integral(n0.y(), v);
-  solver.solve(velextY);
-
-  Problem velextZ(nz, v);
-  velextZ = Integral(alpha * Grad(nz), Grad(v))
-          + Integral(nz, v)
-          - Integral(n0.z(), v);
-  solver.solve(velextZ);
-
-  auto n = VectorFunction{nx.getGridFunction(), ny.getGridFunction(), nz.getGridFunction()};
-  auto norm = Pow(n.x() * n.x() + n.y() * n.y() + n.z() * n.z(), 0.5);
-
-  GridFunction nn(Th);
-  nn = n / norm;
-
-  // phi.save("phi.gf");
-  nn.save("nn.gf");
-  Omega.save("Omega.mesh");
 
   return 0;
 }